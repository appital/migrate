// Package testing is used in driver tests and should only be used by migrate tests.
//
// Deprecated: If you'd like to test using Docker images, use package github.com/dhui/dktest instead
package testing

import (
	"bufio"
	"context"
	"encoding/json"
	"errors"
	"fmt"
	"io"
<<<<<<< HEAD
	"math/rand"
	"strconv"
	"strings"
	"testing"
	"time"
=======
	"math/rand/v2"
	"strconv"
	"strings"
	"testing"
>>>>>>> c378583d

	dockertypes "github.com/docker/docker/api/types"
	dockercontainer "github.com/docker/docker/api/types/container"
	dockerimage "github.com/docker/docker/api/types/image"
	dockernetwork "github.com/docker/docker/api/types/network"
	dockerclient "github.com/docker/docker/client"
	"github.com/hashicorp/go-multierror"
)

func NewDockerContainer(t testing.TB, image string, env []string, cmd []string) (*DockerContainer, error) {
	c, err := dockerclient.NewClientWithOpts(
		dockerclient.FromEnv,
		dockerclient.WithAPIVersionNegotiation(),
	)
	if err != nil {
		return nil, err
	}

	if cmd == nil {
		cmd = make([]string, 0)
	}

	contr := &DockerContainer{
		t:         t,
		client:    c,
		ImageName: image,
		ENV:       env,
		Cmd:       cmd,
	}

	if err := contr.PullImage(); err != nil {
		return nil, err
	}

	if err := contr.Start(); err != nil {
		return nil, err
	}

	return contr, nil
}

// DockerContainer implements Instance interface
type DockerContainer struct {
	t                  testing.TB
	client             *dockerclient.Client
	ImageName          string
	ENV                []string
	Cmd                []string
	ContainerId        string
	ContainerName      string
	ContainerJSON      dockertypes.ContainerJSON
	containerInspected bool
	keepForDebugging   bool
}

func (d *DockerContainer) PullImage() (err error) {
	if d == nil {
		return errors.New("Cannot pull image on a nil *DockerContainer")
	}
	d.t.Logf("Docker: Pull image %v", d.ImageName)
	r, err := d.client.ImagePull(context.Background(), d.ImageName, dockerimage.PullOptions{})
	if err != nil {
		return err
	}
	defer func() {
		if errClose := r.Close(); errClose != nil {
			err = multierror.Append(errClose)
		}
	}()

	// read output and log relevant lines
	bf := bufio.NewScanner(r)
	for bf.Scan() {
		var resp dockerImagePullOutput
		if err := json.Unmarshal(bf.Bytes(), &resp); err != nil {
			return err
		}
		if strings.HasPrefix(resp.Status, "Status: ") {
			d.t.Logf("Docker: %v", resp.Status)
		}
	}
	return bf.Err()
}

func (d *DockerContainer) Start() error {
	if d == nil {
		return errors.New("Cannot start a nil *DockerContainer")
	}

	containerName := fmt.Sprintf("migrate_test_%s", pseudoRandStr(10))

	// create container first
	resp, err := d.client.ContainerCreate(context.Background(),
		&dockercontainer.Config{
			Image:  d.ImageName,
			Labels: map[string]string{"migrate_test": "true"},
			Env:    d.ENV,
			Cmd:    d.Cmd,
		},
		&dockercontainer.HostConfig{
			PublishAllPorts: true,
		},
		&dockernetwork.NetworkingConfig{},
		nil,
		containerName)
	if err != nil {
		return err
	}

	d.ContainerId = resp.ID
	d.ContainerName = containerName

	// then start it
	if err := d.client.ContainerStart(context.Background(), resp.ID, dockercontainer.StartOptions{}); err != nil {
		return err
	}

	d.t.Logf("Docker: Started container %v (%v) for image %v listening at %v:%v", resp.ID[0:12], containerName, d.ImageName, d.Host(), d.Port())
	for _, v := range resp.Warnings {
		d.t.Logf("Docker: Warning: %v", v)
	}
	return nil
}

func (d *DockerContainer) KeepForDebugging() {
	if d == nil {
		return
	}

	d.keepForDebugging = true
}

func (d *DockerContainer) Remove() error {
	if d == nil {
		return errors.New("Cannot remove a nil *DockerContainer")
	}

	if d.keepForDebugging {
		return nil
	}

	if len(d.ContainerId) == 0 {
		return errors.New("missing containerId")
	}
	if err := d.client.ContainerRemove(context.Background(), d.ContainerId,
		dockercontainer.RemoveOptions{
			Force: true,
		}); err != nil {
		d.t.Log(err)
		return err
	}
	d.t.Logf("Docker: Removed %v", d.ContainerName)
	return nil
}

func (d *DockerContainer) Inspect() error {
	if d == nil {
		return errors.New("Cannot inspect a nil *DockerContainer")
	}

	if len(d.ContainerId) == 0 {
		return errors.New("missing containerId")
	}
	resp, err := d.client.ContainerInspect(context.Background(), d.ContainerId)
	if err != nil {
		return err
	}

	d.ContainerJSON = resp
	d.containerInspected = true
	return nil
}

func (d *DockerContainer) Logs() (io.ReadCloser, error) {
	if d == nil {
		return nil, errors.New("Cannot view logs for a nil *DockerContainer")
	}
	if len(d.ContainerId) == 0 {
		return nil, errors.New("missing containerId")
	}

	return d.client.ContainerLogs(context.Background(), d.ContainerId, dockercontainer.LogsOptions{
		ShowStdout: true,
		ShowStderr: true,
	})
}

func (d *DockerContainer) portMapping(selectFirst bool, cPort int) (containerPort uint, hostIP string, hostPort uint, err error) { // nolint:unparam
	if !d.containerInspected {
		if err := d.Inspect(); err != nil {
			d.t.Fatal(err)
		}
	}

	for port, bindings := range d.ContainerJSON.NetworkSettings.Ports {
		if !selectFirst && port.Int() != cPort {
			// Skip ahead until we find the port we want
			continue
		}
		for _, binding := range bindings {

			hostPortUint, err := strconv.ParseUint(binding.HostPort, 10, 64)
			if err != nil {
				return 0, "", 0, err
			}

			return uint(port.Int()), binding.HostIP, uint(hostPortUint), nil // nolint: staticcheck
		}
	}

	if selectFirst {
		return 0, "", 0, errors.New("no port binding")
	} else {
		return 0, "", 0, errors.New("specified port not bound")
	}
}

func (d *DockerContainer) Host() string {
	if d == nil {
		panic("Cannot get host for a nil *DockerContainer")
	}
	_, hostIP, _, err := d.portMapping(true, -1)
	if err != nil {
		d.t.Fatal(err)
	}

	if hostIP == "0.0.0.0" {
		return "127.0.0.1"
	} else {
		return hostIP
	}
}

func (d *DockerContainer) Port() uint {
	if d == nil {
		panic("Cannot get port for a nil *DockerContainer")
	}
	_, _, port, err := d.portMapping(true, -1)
	if err != nil {
		d.t.Fatal(err)
	}
	return port
}

func (d *DockerContainer) PortFor(cPort int) uint {
	if d == nil {
		panic("Cannot get port for a nil *DockerContainer")
	}
	_, _, port, err := d.portMapping(false, cPort)
	if err != nil {
		d.t.Fatal(err)
	}
	return port
}

func (d *DockerContainer) NetworkSettings() dockertypes.NetworkSettings {
	if d == nil {
		panic("Cannot get network settings for a nil *DockerContainer")
	}
	netSettings := d.ContainerJSON.NetworkSettings
	return *netSettings
}

type dockerImagePullOutput struct {
	Status          string `json:"status"`
	ProgressDetails struct {
		Current int `json:"current"`
		Total   int `json:"total"`
	} `json:"progressDetail"`
	Id       string `json:"id"`
	Progress string `json:"progress"`
}

func pseudoRandStr(n int) string {
	var letterRunes = []rune("abcdefghijklmnopqrstuvwxyz0123456789")
	b := make([]rune, n)
	for i := range b {
		b[i] = letterRunes[rand.IntN(len(letterRunes))]
	}
	return string(b)
}<|MERGE_RESOLUTION|>--- conflicted
+++ resolved
@@ -10,18 +10,10 @@
 	"errors"
 	"fmt"
 	"io"
-<<<<<<< HEAD
-	"math/rand"
-	"strconv"
-	"strings"
-	"testing"
-	"time"
-=======
 	"math/rand/v2"
 	"strconv"
 	"strings"
 	"testing"
->>>>>>> c378583d
 
 	dockertypes "github.com/docker/docker/api/types"
 	dockercontainer "github.com/docker/docker/api/types/container"
